"""
Generic long/short strategy for Nautilus Trader.

* Consumes ANY model that follows interfaces.MarketModel
* Data feed provided by CsvBarLoader (Bar, FeatureBar)
* Risk controls: draw-down, trailing stops, ADV cap, fee/slippage models

Implementation reference:
https://nautilustrader.io/docs/latest/concepts/strategies
"""
from __future__ import annotations

import asyncio
import calendar
from csv import Error
import importlib
import math
from typing import Any
from datetime import datetime
from pathlib import Path
from pyexpat import model
from tracemalloc import start
from typing import Dict, List, Optional
from flask import config
from pandas.tseries.frequencies import to_offset
import numpy as np
import pandas as pd
from sympy import total_degree
import yaml
import pandas_market_calendars as market_calendars
import torch
from dataclasses import dataclass, field
import logging
from nautilus_trader.model.identifiers import Venue
from nautilus_trader.model.currencies import USD,EUR
from nautilus_trader.model.objects import Price, Quantity, Money
from nautilus_trader.common.component import init_logging, Clock, TimeEvent, Logger
from nautilus_trader.core.data import Data
from nautilus_trader.trading.strategy import Strategy
from nautilus_trader.model.objects import Price, Quantity
from nautilus_trader.model.data import Bar, BarType, InstrumentStatus, InstrumentClose
from nautilus_trader.data.messages import RequestBars
from nautilus_trader.model.identifiers import InstrumentId, Symbol
from nautilus_trader.model.orders import MarketOrder
from nautilus_trader.model.enums import OrderSide
from nautilus_trader.trading.config import StrategyConfig
from nautilus_trader.model.instruments import Instrument
from nautilus_trader.persistence.catalog import ParquetDataCatalog
from nautilus_trader.model.objects import Currency
from nautilus_trader.backtest.models import FillModel, FeeModel
from nautilus_trader.core.nautilus_pyo3 import CurrencyType
from nautilus_trader.model.position import Position
from nautilus_trader.config import ImportableFeeModelConfig
from nautilus_trader.model.events import (
    OrderAccepted, OrderCanceled, OrderCancelRejected,
    OrderDenied, OrderEmulated, OrderEvent, OrderExpired,
    OrderFilled, OrderInitialized, OrderModifyRejected,
    OrderPendingCancel, OrderPendingUpdate, OrderRejected,
    OrderReleased, OrderSubmitted, OrderTriggered, OrderUpdated
)


logger = logging.getLogger(__name__)
# ----- project imports -----------------------------------------------------
from models.interfaces import MarketModel
from algos.engine.data_loader import CsvBarLoader, FeatureBarData
from algos.engine.OptimizerFactory import create_optimizer
from models.utils import freq2pdoffset, freq2barspec
from algos.order_management import OrderManager


# ========================================================================== #
# Strategy Config
# ========================================================================== #

class TopKStrategyConfig(StrategyConfig, frozen=True):
    config : Dict[str, Any] = field(default_factory=dict) 


# ========================================================================== #
# Strategy
# ========================================================================== #
class TopKStrategy(Strategy):
    """
    Long/short TopK equity strategy, model-agnostic & frequency-agnostic.
    """


    # ------------------------------------------------------------------ #
    def __init__(self, config: TopKStrategyConfig):  
        super().__init__()  

        # TODO: quick dirty fix. implement proper typing
        cfg = config.config

<<<<<<< HEAD
        self.strategy_params = cfg["STRATEGY"]
        self.model_params = cfg["MODEL"]
        self.data_params = cfg["DATA"]
=======
>>>>>>> 8da57f88

        # safe handling of variable
        currency = cfg["STRATEGY"]["currency"]
        if currency == "USD":
            cfg["STRATEGY"]["currency"] = Currency(code='USD', precision=3, iso4217=840, name='United States dollar', currency_type = CurrencyType.FIAT ) #
        elif currency == "EUR":
            cfg["STRATEGY"]["currency"] = Currency(code='EUR', precision=3, iso4217=978, name='Euro', currency_type=CurrencyType.FIAT)
        else: # currency is already in nautilus format
            raise Error("Currency not implemented correctly") 

        # create params dictionaries
        self.strategy_params = cfg["STRATEGY"]
        self.model_params = cfg["MODEL"]
        
        self.model_params["model_dir"] = Path(self.model_params["model_dir"])

        self.calendar = market_calendars.get_calendar(cfg["STRATEGY"]["calendar"])

        # Core timing parameters
        self.train_start = pd.Timestamp(self.strategy_params["train_start"])
        self.train_end = pd.Timestamp(self.strategy_params["train_end"])
        self.valid_start = pd.Timestamp(self.strategy_params["valid_start"])
        self.valid_end = pd.Timestamp(self.strategy_params["valid_end"])

        # data load start should be conservative: 
        # if bars within retrain_date - data_load_start < min_bars_required, then on_historical fails to load necessary data.  

        #self.data_load_start = pd.Timestamp(self.strategy_params["data_load_start"])     # NON-CONSERVATIVE
        self.data_load_start = self.train_start                                           # CONSERVATIVE

        # NOT NEEDED
        #self.backtest_start = pd.Timestamp(self.strategy_params["backtest_start"], tz="UTC")
        #self.backtest_end = pd.Timestamp(self.strategy_params["backtest_end"], tz="UTC")
    
        self.retrain_offset = to_offset(self.strategy_params["retrain_offset"])
        self.train_offset = to_offset(self.strategy_params["train_offset"])
        self.pred_len = int(self.model_params["pred_len"])


        # Model and data parameters
        self.model: Optional[MarketModel] = None
        self.model_name = self.model_params["model_name"]
        self.bar_spec = freq2barspec( self.strategy_params["freq"])
        self.min_bars_required = self.model_params["window_len"]
        self.optimizer_lookback = freq2pdoffset( self.strategy_params["optimizer_lookback"])
        
        # Commissions Fee Model
        self.fee_model = self._import_fee_model()

        # Cash buffer to always keep for rounding errors
        self.cash_buffer = self.strategy_params["cash_buffer"]

        # Loader for data access
        venue_name = self.strategy_params["venue_name"]
        self.venue = Venue(venue_name)
        self.loader = CsvBarLoader(cfg=self.strategy_params, venue_name=self.venue.value, columns_to_load=self.data_params["features_to_load"], adjust=self.data_params["adjust"])
        #self.catalog = ParquetDataCatalog( path = self.strategy_params["catalog_path"], fs_protocol="file")
        self.universe: List[str] = []  # Ordered list of instruments
        self.active_mask: Optional[torch.Tensor] = None  # (I,)

        self._last_prediction_time: Optional[pd.Timestamp] = None
        self._last_update_time: Optional[pd.Timestamp] = None
        self._last_retrain_time: Optional[pd.Timestamp] = None
        self._last_bar_time: Optional[pd.Timestamp] = None
        self._bars_since_prediction = 0


        # Initialize tracking variables
        self.max_registered_portfolio_nav = 0.0
        self.realised_returns = []
        self.trailing_stops = {}

        # Extract risk params
        self.max_w_abs = self.strategy_params["risk"]["max_weight_abs"]
        self.drawdown_max = self.strategy_params["risk"]["drawdown_max"]
        self.trailing_stop_max = self.strategy_params["risk"]["trailing_stop_max"]
        self.target_volatility = self.strategy_params["risk"]["target_volatility"]
        
        # Extract execution parameters from config
        self.selector_k = self.strategy_params["top_k"]

        self.adv_lookback = self.strategy_params["liquidity"]["adv_lookback"]
        self.max_adv_pct = self.strategy_params["liquidity"]["max_adv_pct"]
        self.twap_slices = self.strategy_params["execution"]["twap"]["slices"]
        self.twap_interval_secs = self.strategy_params["execution"]["twap"]["interval_secs"]
        
        self.can_short = self.strategy_params["oms_type"] == "HEDGING"

        # Portfolio optimizer
        # TODO: add risk_aversion config parameter for MaxQuadraticUtilityOptimizer
        # TODO: make sure to pass proper params to create_optimizer depending on the optimizer all __init__ needed by any optimizer
        optimizer_name = self.strategy_params.get("optimizer_name", "max_sharpe")
        weight_bounds = (-1, 1)   # (-) = short position ,  (+) = long position 
        if not self.can_short:
            weight_bounds = (0, 1)  # long-only positions
        self.weight_bounds = weight_bounds
        self.optimizer = create_optimizer(name = optimizer_name, adv_lookback = self.adv_lookback, max_adv_pct = self.max_adv_pct, weight_bounds = weight_bounds)
        self.rebalance_only = self.strategy_params.get("rebalance_only", False)  # Rebalance mode
        self.top_k = self.strategy_params.get("top_k", 50)  # Portfolio size
        

        # Risk free rate dataframe to use for Sharpe Ratio
        self.risk_free_df = self.loader.risk_free_df

        # Order Manager for any strategy
        self.order_manager = OrderManager(self, self.strategy_params)
        logger.info("OrderManager initialized")

        # Final liquidation flag
        self.final_liquidation_happend = False
        


    # ================================================================= #
    # Nautilus event handlers
    # ================================================================= #
    def on_start(self): 
        """Initialize strategy."""

        # Select universe based on stocks active at walk-forward start with enough history
        self._select_universe()

        # Subscribe to bars for selected universe
        for instrument in self.cache.instruments():
            if instrument.id.symbol.value in self.universe:
                bar_type = BarType(
                    instrument_id=instrument.id,
                    bar_spec=self.bar_spec
                )

                # request historical bars
                # in live should be done through self.request_bars
                self.on_historical_data(bar_type = bar_type, start = self.data_load_start)
                
                # subscribe bars for walk forward
                self.subscribe_bars(bar_type)





        # Build and initialize model
        self.model = self._initialize_model()
        self.model._universe = self.universe

        # Set initial update time to avoid immediate firing
        self.active_mask = torch.ones(len(self.cache.instruments()), dtype=torch.bool)
        
        # initialize the chache with the latest historical window_length data
        #self._initialize_cache_with_historical_data()

        # Get current time and check if we have enough historical data
        #now = pd.Timestamp(self.clock.utc_now())
        
        
        self._last_update_time = pd.Timestamp(self.clock.utc_now())
        self._last_retrain_time = pd.Timestamp(self.clock.utc_now())
        
        # Set the regular trading timers
        self.clock.set_timer(
            name="update_timer",
            interval=pd.Timedelta(freq2pdoffset(self.strategy_params["freq"])),
            callback=self.on_update,
        )
        
        self.clock.set_timer(
            name="retrain_timer",
            interval=pd.Timedelta(self.retrain_offset),
            callback=self.on_retrain,
        )    

        # Final liquidation timer one bar before the end of backtest
        schedule = self.calendar.schedule(start_date=str(self.valid_start), end_date=str(self.valid_end))
        if not schedule.empty:
            last_trading_time = schedule.index[-1]
            liquidation_time = pd.Timestamp(last_trading_time) - freq2pdoffset(self.strategy_params["freq"])
            
            self.clock.set_time_alert(
                name="final_liquidation",
                alert_time=liquidation_time,
                callback=self.on_final_liquidation
            )
            logger.info(f"Final liquidation scheduled for {liquidation_time}")




    # Not used ATM
    def on_resume(self) -> None:
        return
    def on_reset(self) -> None:
        return
    def on_degrade(self) -> None:
        return
    def on_fault(self) -> None:
        return
    def on_save(self) -> dict[str, bytes]:  # Returns user-defined dictionary of state to be saved
        return {}
    def on_load(self, state: dict[str, bytes]) -> None:
        return
    
    """
    Ensure all positions are closed at end of backtest for accurate P&L.
    def on_dispose(self) -> None:
        """"""
        logger.info("Strategy disposal: liquidating all positions for final P&L calculation")
        
        # Force close all open positions at current market prices
        for position in self.cache.positions_open(venue=self.venue):
            instrument_id = position.instrument_id
            symbol = instrument_id.symbol.value
            
            logger.info(f"Final liquidation: closing {symbol} position of {position.signed_qty}")
            self.order_manager.close_position(position)
        
        # Cancel any pending orders
        self.order_manager.cancel_all_orders()
        
        # Log final NAV for verification
        final_nav = self._calculate_portfolio_nav()
        logger.info(f"Final NAV at disposal: {final_nav:.2f}")
        
        return
    """

    def on_final_liquidation(self, event: TimeEvent):
        """Liquidate all positions before backtest ends."""
        logger.info("Final liquidation: closing all positions")
        
        for position in self.cache.positions_open(venue=self.venue):
            self.order_manager.close_position(position)
        
        self.order_manager.cancel_all_orders()
        self.final_liquidation_happend = True

    def on_dispose(self) -> None:
        """Log final state."""
        final_nav = self._calculate_portfolio_nav()
        logger.info(f"Final NAV at disposal: {final_nav:.2f}")

    def on_update(self, event: TimeEvent):
        if event.name != "update_timer":
            return
        if self.final_liquidation_happend:
            return

        event_time = pd.to_datetime(event.ts_event, unit="ns", utc=True)
        if event_time <= self._last_update_time:
            logger.debug(f"Event time {event_time} not after last update {self._last_update_time}")
            return

        now = pd.Timestamp(self.clock.utc_now()) #.tz_convert(self.calendar.tz)
        freq = self.strategy_params["freq"]
        #d_r = self.calendar.schedule(start_date=str(now - freq2pdoffset(freq)), end_date=str(now + freq2pdoffset(freq)))
        
        # check if "now" falls outside market trading hours
        schedule = self.calendar.schedule(start_date=str(now), end_date=str(now))
        if schedule.empty:
            logger.info(f"Non-trading day at {now}")
            return

        # Skip if no update needed
        if self._last_update_time and now < (self._last_update_time + freq2pdoffset(freq)):
            logger.warning("Update called too soon, skipping")
            return
        
        logger.info(f"Update timer fired at {now}")
        
        # Check if drowdown stop is needed
        self._check_drowdown_stop()

        if not self.model.is_initialized:
            logger.warning("MODEL NOT INITIALIZED WITHIN STRATEGY UPDATE() CALL")
            return
        
        assert self.model.is_initialized

        data_dict = self._cache_to_dict(window=(self.min_bars_required))

        if not data_dict:
            logger.warning("DATA DICTIONARY EMPTY WITHIN STRATEGY UPDATE() CALL")
            return
        
        # TODO: superflous. consider removing compute active mask
        assert torch.equal(self.active_mask, self._compute_active_mask(data_dict) ) , "Active mask mismatch between strategy and data engine"

        assert self.universe == self.model._universe, "Universe mismatch between strategy and model"

        # ensure the model has enough data for prediction
        #start_date = now - freq2pdoffset(self.strategy_params["freq"]) * ( self.min_bars_required) 
        #days_range = self.calendar.schedule(start_date=start_date, end_date=now)
        #timestamps = market_calendars.date_range(days_range, frequency=self.strategy_params["freq"]).normalize()
        #if len(timestamps) < lookback_periods:
        #    return

        preds = self.model.predict(data=data_dict, indexes = self.min_bars_required, active_mask=self.active_mask) #  preds: Dict[str, float]

        assert preds is not None, "Model predictions are empty"
        assert len(preds) > 0

        # Compute new portfolio target weights for predicted instruments.
        weights = self._compute_target_weights(preds)

        # Check if we have valid weights
        if not weights or all(abs(w) < 1e-6 for w in weights.values()) or len(weights) == 0:
            logger.warning("No valid weights computed, skipping rebalance")
            self._last_update_time = now
            return

        # Portolio Managerment through order manager
        self.order_manager.rebalance_portfolio(weights, self.universe)

        # update last updated time
        self._last_update_time = now
        return 

    def on_retrain(self, event: TimeEvent):
        """Periodic model retraining."""
        if event.name != "retrain_timer":
            return
        
        now = pd.Timestamp(self.clock.utc_now(),)
        
        # Skip if too soon since last retrain
        if self._last_retrain_time and (now - self._last_retrain_time) < self.retrain_offset:
            return
        
        logger.info(f"Starting model retrain at {now}")

        # comput how much data to load
        days_range = self.calendar.schedule(start_date= self._last_retrain_time, end_date=now)
        timestamps = market_calendars.date_range(days_range, frequency=self.strategy_params["freq"])
        
        
        # ═══════════════════════════════════════════════════════════════════
        # ADAPTIVE WINDOW: Ensure minimum training size
        # ═══════════════════════════════════════════════════════════════════
        # ensures case at t=0 where len(timestamps) for new bars < min_bars_required 
        rolling_window_size = max(len(timestamps), self.min_bars_required + self.pred_len)
        
        # Log when falling back to minimum (includes overlap with previous training)
        if rolling_window_size > self.min_bars_required:
            logger.info(f"[on_retrain] Rolling window ({rolling_window_size} bars) < minimum required ({self.min_bars_required} bars). Overlap: {rolling_window_size - self.min_bars_required} bars from previous training.")
        else:
            logger.info(
                f"[on_retrain] Using rolling window of {rolling_window_size} bars (sufficient for training).")
        
        # Get updated data window
        data_dict = self._cache_to_dict(window = (rolling_window_size))  # Get all latest
        if not data_dict:
            return
        # all assets have same number of bars is ensured by get_data()
        total_bars = len(next(iter(data_dict.values())))
        
        # Update active mask
        self.active_mask = self._compute_active_mask(data_dict)
        
        # Retrain model with warm start
        self.model.update(
            data=data_dict,
            current_time=now,
            retrain_start_date = self._last_retrain_time,
            active_mask=self.active_mask,
            total_bars = total_bars,
            warm_start=self.strategy_params["warm_start"],
            warm_training_epochs=self.strategy_params["warm_training_epochs"],
        )
        
        self._last_retrain_time = now
        logger.info(f"Model retrain completed at {now}")
            
            

    # ================================================================= #
    # DATA handlers
    # ================================================================= #
    def on_bar(self, bar: Bar):  
        # assuming on_timer happens before then on_bars are called first,
        #ts = bar.ts_event
        instrument = self.cache.instrument(bar.bar_type.instrument_id)
        # ------------ trailing-stop  ----------------------
        self._check_trailing_stop(instrument, bar.close)  

        # ------------ drawdown-stop ------------------------
        #dwd_s = self._check_drowdown_stop()
        #if dwd_s:
        #    self.on_dispose()
        #    return
        
        return


    def on_instrument(self, instrument: Instrument) -> None:
        """Handle new instrument events."""
        #TODO: should account for insertion and delisting at the same time. insertion needs portfolio selection
        # verify if delisted or new:
        # update mask / trigger retrain + reset on_retrain timer
        pass
    def on_instrument_status(self, data: InstrumentStatus) -> None:
        pass
    def on_instrument_close(self, data: InstrumentClose) -> None:
        # update the model mask and ensure the loader still provides same input shape to the model for prediction
        # remove from cache ??
        pass
    def on_historical_data(self, bar_type: BarType, start: pd.Timestamp ) -> None: 
        """Load historical data for model prediction at t=0."""
        # Historical data is loaded at startup via loader
        bars = []

        for bar_or_feature in self.loader.bar_iterator(start_time=start, end_time=self.train_end, symbols=[bar_type.instrument_id.symbol.value]):
            if isinstance(bar_or_feature, Bar):
                bar_ts = pd.Timestamp(bar_or_feature.ts_event, unit='ns', tz='UTC')
                assert start <= bar_ts <= self.train_end and bar_or_feature.bar_type == bar_type
                bars.append(bar_or_feature)
        
        self.cache.add_bars(bars)
        logger.info(f"Added {len(bars)}  bars for {bar_type.instrument_id.value}")
        

        


    # Unused ATM
    def on_data(self, data: Data) -> None:  # Custom data passed to this handler
        assert False
        return
    def on_signal(self, signal) -> None:  # Custom signals passed to this handler
        return
    
    # ================================================================= #
    # ORDER MANAGEMENT  -> OrderManager from order_management.py
    # ================================================================= #

    def on_order(self, order: OrderEvent) -> None:
        """Handle any order event."""
        pass  # Base handler
    
    def on_order_initialized(self, event: OrderInitialized) -> None:
        """Delegate to OrderManager."""
        if self.order_manager:
            self.order_manager.on_order_initialized(event)
    
    def on_order_denied(self, event: OrderDenied) -> None:
        """Delegate to OrderManager."""
        if self.order_manager:
            self.order_manager.on_order_denied(event)
    
    def on_order_emulated(self, event: OrderEmulated) -> None:
        """Delegate to OrderManager."""
        if self.order_manager:
            self.order_manager.on_order_emulated(event)

    def on_order_released(self, event: OrderReleased) -> None:
        """Delegate to OrderManager."""
        if self.order_manager:
            self.order_manager.on_order_released(event)
    
    def on_order_submitted(self, event: OrderSubmitted) -> None:
        """Delegate to OrderManager."""
        if self.order_manager:
            self.order_manager.on_order_submitted(event)

    def on_order_accepted(self, event: OrderAccepted) -> None:
        """Delegate to OrderManager."""
        if self.order_manager:
            self.order_manager.on_order_accepted(event)

    def on_order_rejected(self, event: OrderRejected) -> None:
        """Delegate to OrderManager."""
        if self.order_manager:
            self.order_manager.on_order_rejected(event)
    
    def on_order_canceled(self, event: OrderCanceled) -> None:
        """Delegate to OrderManager."""
        if self.order_manager:
            self.order_manager.on_order_canceled(event)
     
    def on_order_expired(self, event: OrderExpired) -> None:
        """Delegate to OrderManager."""
        if self.order_manager:
            self.order_manager.on_order_expired(event)
    
    def on_order_triggered(self, event: OrderTriggered) -> None:
        """Delegate to OrderManager."""
        if self.order_manager:
            self.order_manager.handle_order_event(event)

    def on_order_pending_update(self, event: OrderPendingUpdate) -> None:
        """Delegate to OrderManager."""
        if self.order_manager:
            self.order_manager.handle_order_event(event)
    
    def on_order_pending_cancel(self, event: OrderPendingCancel) -> None:
        """Delegate to OrderManager."""
        if self.order_manager:
            self.order_manager.handle_order_event(event)
    
    def on_order_modify_rejected(self, event: OrderModifyRejected) -> None:
        """Delegate to OrderManager."""
        if self.order_manager:
            self.order_manager.handle_order_event(event)
    
    def on_order_cancel_rejected(self, event: OrderCancelRejected) -> None:
        """Delegate to OrderManager."""
        if self.order_manager:
            self.order_manager.handle_order_event(event)

    def on_order_updated(self, event: OrderUpdated) -> None:
        """Delegate to OrderManager."""
        if self.order_manager:
            self.order_manager.handle_order_event(event)
    
    def on_order_filled(self, event: OrderFilled) -> None:
        """Delegate to OrderManager and update trailing stops."""
        if self.order_manager:
            self.order_manager.on_order_filled(event)
        
        # Update trailing stops for position management
        instrument_id = event.instrument_id
        
        position = self.cache.positions(instrument_id=instrument_id)
        if position and position[0].quantity != 0:
            symbol = instrument_id.symbol.value
            if symbol not in self.trailing_stops:
                self.trailing_stops[symbol] = float(event.last_px)
   
#    def on_order_event(self, event: OrderEvent) -> None:
#        """Catch-all for any unhandled order events."""
#        if self.order_manager:
#            self.order_manager.handle_order_event(event)

    # ================================================================= #
    # POSITION MANAGEMENT
    # ================================================================= #

    # TODO: use the position_management.py file

    # ================================================================= #
    # ACCOUNT & PORTFOLIO 
    # ================================================================= #

    # TODO: implement 

    # ================================================================= #
    # INTERNAL HELPERS
    # ================================================================= #

    def _select_universe(self):
        """Select stocks active at walk-forward start with sufficient history."""
        candidate_universe = self.loader.universe
        selected = []
        
        for ticker in candidate_universe:
            if ticker not in self.loader._frames:
                continue
                
            df = self.loader._frames[ticker]
            
            # Check 1: Has enough historical data before walk-forward start
            train_data = df[df.index <= self.valid_end]
            if len(train_data) < self.min_bars_required:
                logger.info(f"Skipping {ticker}: insufficient training data ({len(train_data)} < {self.min_bars_required})")
                continue
            
            # Check 2: Active at walk-forward start
            # Check if we have data extending pred_len periods beyond valid_end
            pred_window = df[(df.index > self.valid_end)]
            
            if pred_window.empty:
                logger.info(f"Skipping {ticker}: not active at walk-forward start")
                continue

            selected.append(ticker)
            
        logger.info(f"Selected {len(selected)} from {len(candidate_universe)} candidates (including risk-free) ")
        self.universe = sorted(selected)

    def _initialize_model(self) -> MarketModel:
        """Build and initialize the model."""
        # Import model class dynamically
        mod = importlib.import_module(f"models.{self.model_name}.{self.model_name}")
        ModelClass = getattr(mod, f"{self.model_name}", None) or getattr(mod, "Model")
        if ModelClass is None:
            raise ImportError(f"Could not find model class in models.{self.model_name}")

        # Check if model hparam was trained already and stored so no init needed
        if (self.model_params["model_dir"] / "init.pt").exists():

            logger.info(f"Model {self.model_name} found in {self.model_params["model_dir"]} . Loading in process...")
            model = ModelClass(**self.model_params)
            state_dict = torch.load(self.model_params["model_dir"] / "init.pt", map_location=model._device, weights_only=False)
            model.load_state_dict(state_dict)
            logger.info(f"Model {self.model_name} stored in {self.model_params["model_dir"]} loaded successfully")

        
        else:
            logger.error(f"Model {self.model_name} not found in {self.model_params["model_dir"]}.")

            
            
            model = ModelClass(**self.model_params)
            train_data = self.loader.get_data(calendar = self.model_params["calendar"] , frequency = self.model_params["freq"], start = self.train_start , end = self.train_end)
            # all assets have same number of bars is ensured by get_data()
            total_bars = len(next(iter(train_data.values())))
            model.initialize(data = train_data, total_bars = total_bars)

            raise Exception("Model Not Initialized")
            

        return model

        
    def _cache_to_dict(self, window: int) -> Dict[str, pd.DataFrame]:
        """
        Convert cache data within the specified window to dictionary format expected by model.
        Efficient implementation using nautilus trader cache's native methods.
        """
        data_dict = {}
        
        for iid in self.cache.instrument_ids():
            # ensure symbol is in universe
            if iid.symbol.value not in self.universe:
                continue
            bar_type = BarType(instrument_id=iid, bar_spec= self.bar_spec)

            count = self.cache.bar_count(bar_type)
            if count < self.min_bars_required:
                logger.warning(f"Insufficient bars for {iid.symbol}: {count} < {self.min_bars_required}")
                continue
            
            # Get bars from cache
            if window == 0: # load all cache
                window = self.strategy_params["engine"]["cache"]["bar_capacity"]
            bars = self.cache.bars(bar_type)[:window]  # Get last 'window' bars (nautilus cache notation is opposite to pandas)

            # ensure there is at least one new bar after the last predition
            bar_time = pd.to_datetime(bars[0].ts_event, unit="ns", utc=True)
            if bar_time <= self._last_update_time:
                logger.warning(f"Bar time {bar_time} not after last update {self._last_update_time}")

            # Collect all bar data into lists
            bar_data = {
                "Date": [],
                "Open": [],
                "High": [],
                "Low": [],
                "Close": [],
                "Volume": [],
            }
            # Convert bars to DataFrame
            for b in reversed(bars):
                
                bar_data["Date"].append(pd.to_datetime(b.ts_event, unit="ns", utc=True)),
                bar_data["Open"].append(float(b.open))
                bar_data["High"].append(float(b.high))
                bar_data["Low"].append(float(b.low))
                bar_data["Close"].append(float(b.close))
                bar_data["Volume"].append(float(b.volume))

            # Create DataFrame from collected data
            df = pd.DataFrame(bar_data)
            df.set_index("Date", inplace=True)
            df.sort_index(inplace=True)  # Ensure chronological order
            
            data_dict[iid.symbol.value] = df

        return data_dict 
    
    # TODO: superflous. consider removing
    def _compute_active_mask(self, data_dict: Dict[str, pd.DataFrame]) -> torch.Tensor:
        """Compute mask for active instruments."""
        mask = ~torch.ones(len(self.universe), dtype=torch.bool)
        
        for i, symbol in enumerate(self.universe):
            #df = data_dict[symbol]
            # Check if data is recent enough
            last_time = self.loader._frames[symbol].index[-1]
            now = pd.Timestamp(self.clock.utc_now(),)
            mask[i] = last_time >= now
    
        return mask
    
    def _initialize_cache_with_historical_data(self):
        """Load historical data into strategy's internal buffer for immediate use."""
        now = pd.Timestamp(self.clock.utc_now())
        lookback_periods = self.model_params["window_len"] + 1
        
        # Store historical data in a buffer
        self._historical_buffer = {}
        
        for symbol in self.universe:
            if symbol in self.loader._frames:
                df = self.loader._frames[symbol]
                # Get data up to current time
                historical_data = df[df.index < now]
                if len(historical_data) >= lookback_periods:
                    # Keep last lookback_periods of historical data
                    self._historical_buffer[symbol] = historical_data.iloc[-lookback_periods:]

    # ----- weight optimiser ------------------------------------------
    def _get_risk_free_rate_return(self, timestamp: pd.Timestamp) -> float:
        """Get risk-free rate for given timestamp with average fallback logic."""
        if self.loader._benchmark_data is None:
            return 0.0
        
        df = self.risk_free_df
        
        # Try exact date first
        if timestamp in df.index:
            rf_now = df.loc[timestamp, 'risk_free']
            if not pd.isna(rf_now):
                return float(rf_now)
        
        # Fallback: nearest available data
        nearest_idx = df.index.get_indexer([timestamp], method='nearest')[0]
        if nearest_idx >= 0:
            return float(df.iloc[nearest_idx]['risk_free'])
        
        # Last Fallback: average over window [now - freq, now + freq]
        freq_offset = freq2pdoffset(self.strategy_params["freq"])
        start = timestamp - freq_offset
        end = timestamp + freq_offset
        
        window_data = df.loc[(df.index >= start) & (df.index <= end), 'risk_free']
        
        if len(window_data) > 0:
            return float(window_data.mean() )
        
        return 0.0
    
    def _get_benchmark_volatility(self, timestamp: pd.Timestamp) -> Optional[float]:
        """Calculate benchmark volatility using same lookback as optimizer."""
        if self.loader._benchmark_data is None:
            return None
        
        df = self.loader._benchmark_data
        lookback_start = timestamp - self.optimizer_lookback
        
        # Use iloc with index searching for robust timestamp matching
        start_idx = df.index.searchsorted(lookback_start, side='left')
        end_idx = df.index.searchsorted(timestamp, side='right')
        
        volatility = df.iloc[start_idx:end_idx]["Benchmark"].std()
        return volatility

    def _compute_target_weights(self, preds: Dict[str, float]) -> Dict[str, float]:
        """Compute target portfolio weights using M2 optimizer and optional sign enforcement.

        Behavior controlled by self.enforce_pred_sign (True -> force sign to match preds,
        False -> keep optimizer sign).
        """
        now = pd.Timestamp(self.clock.utc_now())
        current_rf = self._get_risk_free_rate_return(now)

        # build candidate list excluding risk free ticker
        risk_free_ticker = self.strategy_params["risk_free_ticker"]

        # gather return series and allowed ranges for valid symbols
        returns_data = []
        valid_symbols = []
        prices = {}
        allowed_weight_ranges = []
        current_weights = [] # Calculate current weights for fallback
        total_current_exposure = 0.0

        # Current portfolio net asset value
        nav = self._calculate_portfolio_nav()

        for i, symbol in enumerate(self.universe):
            
            instrument_id = InstrumentId(Symbol(symbol), self.venue)
            bar_type = BarType(instrument_id=instrument_id, bar_spec=self.bar_spec)
            bars = self.cache.bars(bar_type)
            if not bars or len(bars) < 2:
                continue

            # Get current price
            current_price = float(bars[0].close)
            prices[symbol] = current_price

            # Calculate current position weight
            net_position = 0.0
            for position in self.cache.positions_open():
                if position.instrument_id == instrument_id:
                    net_position += float(position.signed_qty)
            current_w = (net_position * current_price / nav) if (net_position and nav > 0) else 0.0
            current_weights.append(current_w)
            total_current_exposure += abs(current_w) 

            # returns per single period (same freq as preds' base period)
            lookback_n = max(2, int(self.optimizer_lookback.n) )
            closes = [float(b.close) for b in bars[-lookback_n:]]
            returns = pd.Series(closes).pct_change().dropna()
            if len(returns) == 0:
                continue

            returns_data.append(returns.values)
            valid_symbols.append(symbol)
            prices[symbol] = float(bars[0].close)

            # compute allowed weight ranges
            # Risk-free rate is the only one who can take up to 100% of portfolio
            if symbol == risk_free_ticker:
                # Risk-free max allocation is 100%
                allowed_weight_ranges.append([0, 1.0])
                continue

            # ADV constraints
            volumes = [float(b.volume) for b in bars[-self.adv_lookback:]] if len(bars) >= self.adv_lookback else [float(b.volume) for b in bars]
            adv = float(np.mean(volumes)) if volumes else 0.0
            
            max_w_relative = min((adv * self.max_adv_pct * current_price) / nav, self.max_w_abs)

            # compute min or min/max weight for instrument
            if self.can_short:
                w_min = max(current_w - max_w_relative, -self.max_w_abs, self.weight_bounds[0])
                w_max = min(current_w + max_w_relative, self.max_w_abs, self.weight_bounds[1])
            else:
                w_min = 0.0
                w_max = min(current_w + max_w_relative, self.max_w_abs) if current_w > 0 else min(max_w_relative, self.max_w_abs)

            allowed_weight_ranges.append([w_min, w_max])

        if len(returns_data) <= 1:
            return {}

        # Build covariance per single period and scale to pred_horizon
        returns_df = pd.DataFrame(returns_data).T  # rows = times, cols = assets
        cov_per_period = returns_df.cov().values
        cov_horizon = cov_per_period * float(self.pred_len)  # scale to pred_len horizon

        # prepare expected returns
        valid_expected_returns = np.array([preds.get(s, 0.0) for s in valid_symbols])

        # If all expected returns <= rf_horizon then allocate to risk-free ticker (safe fall-back)
        if np.all(valid_expected_returns <= current_rf):
            w_series = pd.Series(0.0, index=self.universe)
            w_series[risk_free_ticker] = 1.0
            return w_series.to_dict()

        # Call optimizer with horizon-scaled cov and risk-free rf
        w_opt = self.optimizer.optimize(
            er=pd.Series(valid_expected_returns, index=valid_symbols),
            cov=pd.DataFrame(cov_horizon, index=valid_symbols, columns=valid_symbols),
            rf=current_rf,
            benchmark_vol=self._get_benchmark_volatility(now),
            allowed_weight_ranges=np.array(allowed_weight_ranges),
            current_weights = np.array(current_weights),
            selector_k = self.selector_k,
            target_volatility = self.target_volatility
        )

        # Clipping (if optimizer constraints failed) and log if clipping occurred
        w_clipped = np.clip(w_opt, np.array(allowed_weight_ranges)[:, 0], np.array(allowed_weight_ranges)[:, 1])  # max bounds

        # Account for commissions:
        w_final = self._adjust_weights_for_commissions(symbols = valid_symbols, expected_returns_array = valid_expected_returns, weights_array = w_clipped, nav = nav)

        # Controls Conditions:
        # sells + active balance < buys + commission + (buffer)
        # start with sells then buys

        # Map to universe
        w_series = pd.Series(0.0, index=self.universe)
        w_series[valid_symbols] = w_final  # Direct assignment using list indexing

        return w_series.to_dict()


    # ----- trailing and drawdown stops for risk --------------------------------------------
    def _check_trailing_stop(self, instrument: Instrument, price: float):
        sym = instrument.symbol.value
        if len(self.portfolio.analyzer._positions) == 0:
            return
        position = self.portfolio.analyzer.net_position(instrument)
        pos = position.quantity if position else 0
        
        if pos == 0:
            self.trailing_stops.pop(sym, None)
            return

        if pos > 0:                       # long
            high = self.trailing_stops.get(sym, price)
            if price > high:
                self.trailing_stops[sym] = price
            elif price <= high * (1 - self.trailing_stop_max):
                self.order_manager.close_all_positions(instrument, reason="trailing_stop")
                self.trailing_stops.pop(sym, None)
        else:                             # short
            low = self.trailing_stops.get(sym, price)
            if price < low:
                self.trailing_stops[sym] = price
            elif price >= low * (1 + self.trailing_stop_max):
                self.order_manager.close_all_positions(instrument, reason="trailing_stop")
                self.trailing_stops.pop(sym, None)

    def _check_drowdown_stop(self) -> bool:
        
        nav = self._calculate_portfolio_nav()
        
        # Initialize max NAV on first real calculation
        if self.max_registered_portfolio_nav <= 0:
            self.max_registered_portfolio_nav = nav
            logger.info(f"Initialized max NAV to {nav:.2f}")
            return False  # Don't trigger drawdown on initialization
        
        self.max_registered_portfolio_nav = max(self.max_registered_portfolio_nav, nav)
        #self.equity_analyzer.on_equity(ts, nav)
        
        threshold = self.max_registered_portfolio_nav * (1 - self.drawdown_max)
        if nav < threshold:
            logger.warning(f"Drawdown stop triggered: NAV={nav:.2f} < Threshold={threshold:.2f} (Max={self.max_registered_portfolio_nav:.2f})")
            self.order_manager.liquidate_all(self.universe) 
            return True

        return False
    
    def _calculate_portfolio_nav(self) -> float:
        """Calculate total portfolio value: cash + market value of all positions."""
        # Get cash balance
        account = self.portfolio.account(self.venue)
        if account:
            cash_balance = float(account.balance_total(self.strategy_params["currency"]))
        else:
            cash_balance = float(self.strategy_params["initial_cash"])
        
        # Add market value of all open positions (handles multiple positions per instrument)
        total_positions_value = 0.0
        positions_by_instrument = {}
        
        for position in self.cache.positions_open(venue = self.venue):
            instrument_id = position.instrument_id
            bar_type = BarType(instrument_id=instrument_id, bar_spec=self.bar_spec)
            
            
            # Aggregate positions for each instrument (for HEDGING accounts)
            if instrument_id not in positions_by_instrument:
                positions_by_instrument[instrument_id] = 0.0
            positions_by_instrument[instrument_id] += float(position.signed_qty)
        
        # Calculate market value for net positions
        for instrument_id, net_quantity in positions_by_instrument.items():
            bar_type = BarType(instrument_id=instrument_id, bar_spec=self.bar_spec)
            bars = self.cache.bars(bar_type)
            
            if bars:
                current_price = float(bars[0].close)
                position_value = net_quantity * current_price
                total_positions_value += position_value
        
        nav = cash_balance + total_positions_value - self.cash_buffer
        
        # Sanity check
        if nav <= 0 and cash_balance > 0:
            logger.warning(f"NAV calculation may be incorrect: cash={cash_balance:.2f}, positions={total_positions_value:.2f}")
            nav = cash_balance - self.cash_buffer  # Use cash as fallback
        
        logger.info(f"NAV Calculation: Cash={cash_balance:.2f}, Positions={total_positions_value:.2f}, Total={nav:.2f}")

        return nav

    def _import_fee_model(self) -> FeeModel:

        name =  self.strategy_params["fee_model"]["name"]

        try:
            # Try to import from algos module
            fee_module = importlib.import_module(f"algos.fees.{self.strategy_params["fee_model"]["name"]}")
            FeeModelClass = getattr(fee_module, name, None)
            FeeModelConfig = getattr(fee_module, f"{name}Config", None)
            
            if FeeModelClass is None:
                FeeModelClass = getattr(fee_module, "Strategy", None)
            
            if FeeModelClass is None:
                raise ImportError(f"Could not find FeeModel class in algos.{self.strategy_params["fee_model"]["name"]}")
            
        except ImportError as e:
            logger.error(f"Failed to import fee model {self.strategy_params["fee_model"]["name"]}: {e}")
            raise

        FeeModelConfig.config = {k: v for k, v in self.strategy_params["fee_model"].items() if k != "name"}
        fee_model = FeeModelClass(FeeModelConfig)

        return fee_model
    
    def _adjust_weights_for_commissions(
        self, 
        symbols: np.ndarray,
        expected_returns_array: np.ndarray,
        weights_array: np.ndarray,
        nav: float
    ) -> np.ndarray:
        """
        Adjust portfolio weights to ensure sufficient cash for commissions.
        
        Decision logic:
        1. Calculate total expected profit from rebalancing entire portfolio
        2. Calculate total commissions for all trades
        3. If total_profit <= total_commissions: reject rebalance (return zeros)
        4. Otherwise: reserve commission cash by reducing least profitable positions
        5. Handles both long and short positions correctly
        
        Args:
            symbols: Array of stock symbols
            expected_returns_array: Expected returns for each stock (can be negative)
            weights_array: Target weights from optimizer (can be negative for shorts)
            nav: Current portfolio NAV
            
        Returns:
            Adjusted weights accounting for commissions, or zeros if unprofitable
        """
        if nav <= 0:
            logger.error("Invalid NAV for commission adjustment")
            return np.zeros(len(weights_array))
        
        adjusted_weights = weights_array.copy()
        
        total_commission_needed = 0.0
        total_expected_profit = 0.0
        net_trades_value = 0.0
        trade_info = []
        
        # ═══════════════════════════════════════════════════════════════
        # STEP 1: Calculate all trades, commissions, and expected profits
        # ═══════════════════════════════════════════════════════════════
        for idx, symbol in enumerate(symbols):
            target_weight = adjusted_weights[idx]
            
            instrument_id = InstrumentId(Symbol(symbol), self.venue)
            instrument = self.cache.instrument(instrument_id)
            
            # Get current position and price
            current_qty = self.order_manager._get_net_position_qty(instrument_id)
            current_price = self.order_manager._get_current_price(instrument_id)
            
            if current_price is None or current_price <= 0:
                adjusted_weights[idx] = 0.0
                continue
            
            # Calculate target quantity as float
            target_value = target_weight * nav
            target_qty_float = target_value / current_price
            
            # ─────────────────────────────────────────────────────────
            # REQUIREMENT 2: Enforce integer quantities
            # Skip if rounds to zero when non-zero weight intended
            # rounds to smallest positive int or to biggest negative int as a safe bound
            # ─────────────────────────────────────────────────────────
            target_qty = int(target_qty_float)
            
            if target_qty == 0 and abs(target_weight) > 1e-8:
                logger.debug(
                    f"Skipping {symbol}: target_qty={target_qty_float:.3f} rounds to zero "
                    f"(price={current_price:.2f}, target_weight={target_weight:.6f})"
                )
                adjusted_weights[idx] = 0.0
                continue
            
            # Recalculate weight based on actual integer quantity
            adjusted_weight = (target_qty * current_price) / nav if target_qty != 0 else 0.0
            adjusted_weights[idx] = adjusted_weight
            
            # Calculate trade quantity needed
            trade_qty = target_qty - current_qty
            
            # Calculate expected profit from holding target position
            # Works for both long and short:
            # - Long (target_qty > 0, expected_return > 0): profit > 0
            # - Short (target_qty < 0, expected_return < 0): profit > 0
            # - Unprofitable positions: profit < 0 (will be reduced first)
            position_expected_profit = target_qty * current_price * expected_returns_array[idx]
            
            if abs(trade_qty) < 1:  # No meaningful trade needed
                # Still track for overall profit calculation
                trade_info.append({
                    'idx': idx,
                    'symbol': symbol,
                    'weight': adjusted_weight,
                    'target_qty': target_qty,
                    'current_qty': current_qty,
                    'trade_qty': 0,
                    'current_price': current_price,
                    'expected_return': expected_returns_array[idx],
                    'position_profit': position_expected_profit,
                    'commission': 0.0,
                    'needs_trade': False
                })
                continue
            
            # Calculate commission for this trade
            expected_price = current_price * (1 + expected_returns_array[idx])
            # Use max of current and expected price for conservative commission estimate
            price_for_commission = instrument.make_price(max(abs(current_price), abs(expected_price)))
            qty_for_commission = instrument.make_qty(abs(trade_qty))
            
            commission = self.fee_model.get_commission(
                Order_order=None,
                Quantity_fill_qty=qty_for_commission,
                Price_fill_px=price_for_commission,
                Instrument_instrument=instrument
            )
            commission_value = float(commission)
            total_commission_needed += commission_value
            
            # Calculate expected profit from this specific trade
            # Formula: trade_qty * current_price * expected_return
            # Works for both long and short positions
            trade_expected_profit = trade_qty * current_price * expected_returns_array[idx]
            total_expected_profit += trade_expected_profit
            net_trades_value += trade_qty * current_price
            
            trade_info.append({
                'idx': idx,
                'symbol': symbol,
                'weight': adjusted_weight,
                'target_qty': target_qty,
                'current_qty': current_qty,
                'trade_qty': trade_qty,
                'current_price': current_price,
                'expected_return': expected_returns_array[idx],
                'trade_profit': trade_expected_profit,
                'position_profit': position_expected_profit,
                'commission': commission_value,
                'needs_trade': True
            })
        
        # ═══════════════════════════════════════════════════════════════
        # REQUIREMENT 1: Decide if portfolio-wide rebalancing is profitable
        # ═══════════════════════════════════════════════════════════════
        if total_expected_profit <= total_commission_needed:
            logger.warning(
                f"Rebalancing NOT profitable: expected profit ({total_expected_profit:.2f}) "
                f"<= commissions ({total_commission_needed:.2f}). "
                f"Keeping current allocation (returning zero weights)."
            )
            return np.zeros(len(weights_array))
        
        net_expected_profit = total_expected_profit - total_commission_needed
        logger.info(
            f"Rebalancing IS profitable: expected profit ({total_expected_profit:.2f}) "
            f"> commissions ({total_commission_needed:.2f}). "
            f"Net profit: {net_expected_profit:.2f}"
        )
        
        if total_commission_needed <= 1e-8:
            return adjusted_weights
        
        if net_trades_value + total_commission_needed < nav:
            return adjusted_weights
        # ═══════════════════════════════════════════════════════════════
        # REQUIREMENT 3: Reserve cash for commissions
        # Reduce positions with lowest expected profit first
        # ═══════════════════════════════════════════════════════════════
        commission_pct = total_commission_needed / nav
        
        # Sort by position_profit ASCENDING (lowest/most negative first)
        # This correctly handles:
        # - Unprofitable shorts (negative qty × positive return = negative profit) → reduce first
        # - Unprofitable longs (positive qty × negative return = negative profit) → reduce first  
        # - Low-profit positions → reduce next
        # - High-profit positions → keep
        trade_info.sort(key=lambda x: x['position_profit'])
        
        remaining_commission_pct = commission_pct

        for trade in trade_info:
            if remaining_commission_pct <= 1e-8:
                break
            
            idx = trade['idx']
            current_weight = adjusted_weights[idx]
            
            if abs(current_weight) < 1e-8:
                continue
            
            # Calculate maximum possible reduction (full position)
            max_reduction = abs(current_weight)
            reduction = min(max_reduction, remaining_commission_pct)
            
            # Apply reduction (preserving sign direction)
            # For long (weight > 0): reduce means subtract → less buying
            # For short (weight < 0): reduce means add → less shorting
            if current_weight > 0:
                adjusted_weights[idx] = max(0.0, current_weight - reduction)
            else:
                adjusted_weights[idx] = min(0.0, current_weight + reduction)
            
            remaining_commission_pct -= reduction
            
            logger.info(
                f"Reduced {trade['symbol']} (position_profit={trade['position_profit']:.2f}, "
                f"return={trade['expected_return']:.4f}): "
                f"weight {current_weight:.6f} → {adjusted_weights[idx]:.6f} "
                f"(freed {reduction:.6f} of NAV)"
            )
        
        # ═══════════════════════════════════════════════════════════════
        # STEP 4: Verify sufficient commission reserve
        # ═══════════════════════════════════════════════════════════════
        if remaining_commission_pct > 1e-6:
            shortfall = remaining_commission_pct * nav
            logger.error(
                f"FAILED to reserve full commission amount. Shortfall: ${shortfall:.2f}. "
                f"This should not happen. Rejecting rebalance."
            )
            return np.zeros(len(weights_array))
        
        logger.info(f"Successfully reserved ${total_commission_needed:.2f} for commissions")
        
        return adjusted_weights
    <|MERGE_RESOLUTION|>--- conflicted
+++ resolved
@@ -93,12 +93,7 @@
         # TODO: quick dirty fix. implement proper typing
         cfg = config.config
 
-<<<<<<< HEAD
-        self.strategy_params = cfg["STRATEGY"]
-        self.model_params = cfg["MODEL"]
         self.data_params = cfg["DATA"]
-=======
->>>>>>> 8da57f88
 
         # safe handling of variable
         currency = cfg["STRATEGY"]["currency"]
